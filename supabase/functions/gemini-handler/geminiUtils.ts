--- conflicted
+++ resolved
@@ -128,11 +128,7 @@
   article?: string
   part_of_speech?: string
 } {
-<<<<<<< HEAD
-  // Normalize: trim, remove periods, replace multiple spaces with a single space
-=======
   // Normalize: trim, remove periods, replace multiple spaces with single space
->>>>>>> 9bf782b2
   const normalized = input
     .trim()
     .toLowerCase()

import React, { createContext, useContext, useState } from 'react'
import { router } from 'expo-router'
import { supabase } from '@/lib/supabaseClient'
import { useApplicationStore } from '@/stores/useApplicationStore'
import type { LoginCredentials, SignupCredentials } from '@/types/AuthTypes'

interface SimpleAuthState {
  loading: boolean
  error: string | null
}

interface SimpleAuthActions {
  testSignUp: (credentials: SignupCredentials) => Promise<void>
  testSignIn: (
    credentials: LoginCredentials,
    redirectUrl?: string
  ) => Promise<void>
  clearError: () => void
}

type SimpleAuthContextType = SimpleAuthState & SimpleAuthActions

const SimpleAuthContext = createContext<SimpleAuthContextType | null>(null)

export function useSimpleAuth() {
  const context = useContext(SimpleAuthContext)
  if (!context) {
    throw new Error('useSimpleAuth must be used within a SimpleAuthProvider')
  }
  return context
}

export function SimpleAuthProvider({
  children,
}: {
  children: React.ReactNode
}) {
  const [loading, setLoading] = useState(false)
  const [error, setError] = useState<string | null>(null)
  const initializeApp = useApplicationStore(state => state.initializeApp)

  const testSignUp = async (credentials: SignupCredentials) => {
    try {
      setLoading(true)
      setError(null)

      // Basic validation
      if (credentials.password !== credentials.confirmPassword) {
        setError('Passwords do not match.')
        return
      }

      if (credentials.password.length < 6) {
        setError('Password must be at least 6 characters long.')
        return
      }

      const { data, error } = await supabase.auth.signUp({
        email: credentials.email.trim().toLowerCase(),
        password: credentials.password,
      })

      if (error) {
        // User-friendly error messages
        if (error.message.includes('already registered')) {
          setError(
            'An account with this email already exists. Try signing in instead.'
          )
        } else if (error.message.includes('password')) {
          setError('Password must be at least 6 characters long.')
        } else if (error.message.includes('email')) {
          setError('Please enter a valid email address.')
        } else {
          setError(`Registration failed: ${error.message}`)
        }
        return
      }

      if (!data.session) {
        setError(
          'Registration successful! Please check your email and click the confirmation link to complete your registration.'
        )
      } else {
        setError('Registration successful! You can now sign in.')
      }
    } catch {
      setError('An unexpected error occurred. Please try again.')
    } finally {
      setLoading(false)
    }
  }

<<<<<<< HEAD
  const handleSignInError = (error: any) => {
    if (error.message.includes('Invalid login credentials')) {
      setError('Invalid email or password. Please check your credentials.')
    } else if (error.message.includes('Email not confirmed')) {
      setError('Please check your email and click the confirmation link.')
    } else {
      setError(`Login failed: ${error.message}`)
    }
  }

  const handleRedirect = (redirectUrl?: string) => {
    if (!redirectUrl) {
      router.replace('/(tabs)')
      return
    }

    if (redirectUrl.startsWith('/share/')) {
      const token = redirectUrl.replace('/share/', '')
      router.push(`/share/${token}`)
    } else if (redirectUrl.startsWith('/import/')) {
      const token = redirectUrl.replace('/import/', '')
      router.push(`/import/${token}`)
    } else if (redirectUrl === '/') {
      router.replace('/')
    } else {
      router.replace('/(tabs)')
    }
  }

=======
>>>>>>> 9bf782b2
  const testSignIn = async (
    credentials: LoginCredentials,
    redirectUrl?: string
  ) => {
    try {
      setLoading(true)
      setError(null)

      const { data, error } = await supabase.auth.signInWithPassword({
        email: credentials.email.trim().toLowerCase(),
        password: credentials.password,
      })

      if (error) {
        handleSignInError(error)
        return
      }

      if (data.session) {
<<<<<<< HEAD
        await initializeApp(data.user?.id)
        handleRedirect(redirectUrl)
=======
        // Session is automatically saved by a Supabase client to SecureStore
        // Initialize app store with user data
        await initializeApp(data.user?.id)

        // Handle deferred deep linking
        if (redirectUrl) {
          router.replace(redirectUrl)
        } else {
          // Navigate to the main app
          router.replace('/(tabs)')
        }
>>>>>>> 9bf782b2
      } else {
        setError('Login successful! (Session created but not stored)')
      }
    } catch {
      setError('An unexpected error occurred. Please try again.')
    } finally {
      setLoading(false)
    }
  }

  const clearError = () => {
    setError(null)
  }

  const contextValue = {
    loading,
    error,
    testSignUp,
    testSignIn,
    clearError,
  }

  return (
    <SimpleAuthContext.Provider value={contextValue}>
      {children}
    </SimpleAuthContext.Provider>
  )
}<|MERGE_RESOLUTION|>--- conflicted
+++ resolved
@@ -90,38 +90,6 @@
     }
   }
 
-<<<<<<< HEAD
-  const handleSignInError = (error: any) => {
-    if (error.message.includes('Invalid login credentials')) {
-      setError('Invalid email or password. Please check your credentials.')
-    } else if (error.message.includes('Email not confirmed')) {
-      setError('Please check your email and click the confirmation link.')
-    } else {
-      setError(`Login failed: ${error.message}`)
-    }
-  }
-
-  const handleRedirect = (redirectUrl?: string) => {
-    if (!redirectUrl) {
-      router.replace('/(tabs)')
-      return
-    }
-
-    if (redirectUrl.startsWith('/share/')) {
-      const token = redirectUrl.replace('/share/', '')
-      router.push(`/share/${token}`)
-    } else if (redirectUrl.startsWith('/import/')) {
-      const token = redirectUrl.replace('/import/', '')
-      router.push(`/import/${token}`)
-    } else if (redirectUrl === '/') {
-      router.replace('/')
-    } else {
-      router.replace('/(tabs)')
-    }
-  }
-
-=======
->>>>>>> 9bf782b2
   const testSignIn = async (
     credentials: LoginCredentials,
     redirectUrl?: string
@@ -136,15 +104,18 @@
       })
 
       if (error) {
-        handleSignInError(error)
+        // User-friendly error messages
+        if (error.message.includes('Invalid login credentials')) {
+          setError('Invalid email or password. Please check your credentials.')
+        } else if (error.message.includes('Email not confirmed')) {
+          setError('Please check your email and click the confirmation link.')
+        } else {
+          setError(`Login failed: ${error.message}`)
+        }
         return
       }
 
       if (data.session) {
-<<<<<<< HEAD
-        await initializeApp(data.user?.id)
-        handleRedirect(redirectUrl)
-=======
         // Session is automatically saved by a Supabase client to SecureStore
         // Initialize app store with user data
         await initializeApp(data.user?.id)
@@ -156,7 +127,6 @@
           // Navigate to the main app
           router.replace('/(tabs)')
         }
->>>>>>> 9bf782b2
       } else {
         setError('Login successful! (Session created but not stored)')
       }
